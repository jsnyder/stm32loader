--- conflicted
+++ resolved
@@ -218,13 +218,10 @@
         "F4": 0x1FFF7A10,
         # ST RM0385 section 41.2 Unique device ID register
         "F7": 0x1FF0F420,
-<<<<<<< HEAD
         # ST RM0394 47.1 Unique device ID register (96 bits)
         'L4': 0x1FFF7590,
-=======
         # ST RM0444 section 38.1 Unique device ID register
         "G0": 0x1FFF7590,
->>>>>>> 380bd887
     }
 
     UID_SWAP = [[1, 0], [3, 2], [7, 6, 5, 4], [11, 10, 9, 8]]
@@ -252,13 +249,10 @@
         "F4": 0x1FFF7A22,
         # ST RM0385 section 41.2 Flash size
         "F7": 0x1FF0F442,
-<<<<<<< HEAD
         # ST RM0394
         'L4': 0x1FFF75E0,
-=======
         # ST RM0444 section 38.2 Flash memory size data register
         "G0": 0x1FFF75E0,
->>>>>>> 380bd887
     }
 
     DATA_TRANSFER_SIZE = 256  # bytes
